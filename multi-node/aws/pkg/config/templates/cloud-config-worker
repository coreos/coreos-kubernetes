#cloud-config
coreos:
  update:
    reboot-strategy: "off"
  flannel:
    interface: $private_ipv4
    etcd_endpoints: {{ .EtcdEndpoints }}
    etcd_cafile: /etc/kubernetes/ssl/ca.pem
    etcd_certfile: /etc/kubernetes/ssl/etcd-client.pem
    etcd_keyfile: /etc/kubernetes/ssl/etcd-client-key.pem
  units:
    - name: docker.service
      drop-ins:
        - name: 40-flannel.conf
          content: |
            [Unit]
            Requires=flanneld.service
            After=flanneld.service
            [Service]
            EnvironmentFile=/etc/kubernetes/cni/docker_opts_cni.env

    - name: flanneld.service
      drop-ins:
        - name: 10-etcd.conf
          content: |
            [Unit]
            Requires=decrypt-tls-assets.service
            After=decrypt-tls-assets.service
            [Service]
            Environment="ETCD_SSL_DIR=/etc/kubernetes/ssl"

    - name: kubelet.service
      command: start
      runtime: true
      content: |
        [Service]
        Environment=KUBELET_VERSION={{.K8sVer}}
        Environment=KUBELET_ACI={{.HyperkubeImageRepo}}
        Environment="RKT_OPTS=--volume dns,kind=host,source=/etc/resolv.conf \
        --mount volume=dns,target=/etc/resolv.conf \
        --volume rkt,kind=host,source=/opt/bin/host-rkt \
        --mount volume=rkt,target=/usr/bin/rkt \
        --volume var-lib-rkt,kind=host,source=/var/lib/rkt \
        --mount volume=var-lib-rkt,target=/var/lib/rkt \
        --volume stage,kind=host,source=/tmp \
        --mount volume=stage,target=/tmp \
        --volume var-log,kind=host,source=/var/log \
        --mount volume=var-log,target=/var/log"
        ExecStartPre=/usr/bin/mkdir -p /var/log/containers
        ExecStart=/usr/lib/coreos/kubelet-wrapper \
<<<<<<< HEAD
        --api-servers={{.APIServerEndpoint}} \
        --network-plugin-dir=/etc/kubernetes/cni/net.d \
=======
        --api-servers={{.SecureAPIServers}} \
        --cni-conf-dir=/etc/kubernetes/cni/net.d \
>>>>>>> c25ac216
        --network-plugin={{.K8sNetworkPlugin}} \
        --container-runtime={{.ContainerRuntime}} \
        --rkt-path=/usr/bin/rkt \
        --rkt-stage1-image=coreos.com/rkt/stage1-coreos \
        --register-node=true \
        --allow-privileged=true \
        --config=/etc/kubernetes/manifests \
        --cluster_dns={{.DNSServiceIP}} \
        --cluster_domain=cluster.local \
        --cloud-provider=aws \
        --kubeconfig=/etc/kubernetes/worker-kubeconfig.yaml \
        --tls-cert-file=/etc/kubernetes/ssl/worker.pem \
        --tls-private-key-file=/etc/kubernetes/ssl/worker-key.pem
        Restart=always
        RestartSec=10
        [Install]
        WantedBy=multi-user.target

{{ if eq .ContainerRuntime "rkt" }}
    - name: rkt-api.service
      enable: true
      content: |
        [Unit]
        Before=kubelet.service
        [Service]
        ExecStart=/usr/bin/rkt api-service
        Restart=always
        RestartSec=10
        [Install]
        RequiredBy=kubelet.service

    - name: load-rkt-stage1.service
      enable: true
      content: |
        [Unit]
        Description=Load rkt stage1 images
        Documentation=http://github.com/coreos/rkt
        Requires=network-online.target
        After=network-online.target
        Before=rkt-api.service
        [Service]
        Type=oneshot
        RemainAfterExit=yes
        ExecStart=/usr/bin/rkt fetch /usr/lib/rkt/stage1-images/stage1-coreos.aci /usr/lib/rkt/stage1-images/stage1-fly.aci  --insecure-options=image
        [Install]
        RequiredBy=rkt-api.service
{{ end }}

{{ if .UseCalico }}
    - name: calico-node.service
      command: start
      runtime: true
      content: |
        [Unit]
        Description=Calico per-host agent
        Requires=network-online.target
        After=network-online.target

        [Service]
        Slice=machine.slice
        Environment=CALICO_DISABLE_FILE_LOGGING=true
        Environment=HOSTNAME=$private_ipv4
        Environment=IP=$private_ipv4
        Environment=FELIX_FELIXHOSTNAME=$private_ipv4
        Environment=CALICO_NETWORKING=false
        Environment=NO_DEFAULT_POOLS=true
        Environment=ETCD_ENDPOINTS={{ .EtcdEndpoints }}
        ExecStart=/usr/bin/rkt run --inherit-env --stage1-from-dir=stage1-fly.aci \
        --volume=modules,kind=host,source=/lib/modules,readOnly=false \
        --mount=volume=modules,target=/lib/modules \
        --volume=dns,kind=host,source=/etc/resolv.conf,readOnly=true \
        --mount=volume=dns,target=/etc/resolv.conf \
        --trust-keys-from-https quay.io/calico/node:v0.19.0
        KillMode=mixed
        Restart=always
        TimeoutStartSec=0

        [Install]
        WantedBy=multi-user.target
{{ end }}

    - name: decrypt-tls-assets.service
      enable: true
      content: |
        [Unit]
        Description=decrypt kubelet tls assets using amazon kms
<<<<<<< HEAD
        Before=kubelet.service flanneld.service
        After=early-docker.service
        Requires=early-docker.service
=======
        Before=kubelet.service
>>>>>>> c25ac216

        [Service]
        Type=oneshot
        RemainAfterExit=yes
        Environment="DOCKER_HOST=unix:///var/run/early-docker.sock"
        ExecStart=/opt/bin/decrypt-tls-assets

        [Install]
        RequiredBy=kubelet.service flanneld.service


write_files:
<<<<<<< HEAD
  - path: /etc/kubernetes/ssl/etcd-client.pem.enc
    encoding: gzip+base64
    content: {{.TLSConfig.EtcdClientCert}}

  - path: /etc/kubernetes/ssl/etcd-client-key.pem.enc
    encoding: gzip+base64
    content: {{.TLSConfig.EtcdClientKey}}
=======
  - path: /etc/kubernetes/cni/docker_opts_cni.env
    content: |
      DOCKER_OPT_BIP=""
      DOCKER_OPT_IPMASQ=""

  - path: /opt/bin/host-rkt
    permissions: 0755
    owner: root:root
    content: |
      #!/bin/sh
      # This is bind mounted into the kubelet rootfs and all rkt shell-outs go
      # through this rkt wrapper. It essentially enters the host mount namespace
      # (which it is already in) only for the purpose of breaking out of the chroot
      # before calling rkt. It makes things like rkt gc work and avoids bind mounting
      # in certain rkt filesystem dependancies into the kubelet rootfs. This can
      # eventually be obviated when the write-api stuff gets upstream and rkt gc is
      # through the api-server. Related issue:
      # https://github.com/coreos/rkt/issues/2878
      exec nsenter -m -u -i -n -p -t 1 -- /usr/bin/rkt "$@"
>>>>>>> c25ac216

  - path: /etc/kubernetes/ssl/worker.pem.enc
    encoding: gzip+base64
    content: {{.TLSConfig.WorkerCert}}

  - path: /etc/kubernetes/ssl/worker-key.pem.enc
    encoding: gzip+base64
    content: {{.TLSConfig.WorkerKey}}

  - path: /etc/kubernetes/ssl/ca.pem.enc
    encoding: gzip+base64
    content: {{.TLSConfig.CACert}}

  - path: /opt/bin/decrypt-tls-assets
    owner: root:root
    permissions: 0700
    content: |
      #!/bin/bash -e

      for encKey in $(find /etc/kubernetes/ssl/*.pem.enc);do
<<<<<<< HEAD
        tmpPath="/tmp/$(basename $encKey).tmp"
        docker run --net host --rm -v /etc/kubernetes/ssl:/etc/kubernetes/ssl quay.io/coreos/awscli aws --region {{.Region}} kms decrypt --ciphertext-blob fileb://$encKey --output text --query Plaintext | base64 --decode > $tmpPath
        mv  $tmpPath /etc/kubernetes/ssl/$(basename $encKey .enc)
=======
        sudo rkt run \
        --volume=ssl,kind=host,source=/etc/kubernetes/ssl,readOnly=false \
        --mount=volume=ssl,target=/etc/kubernetes/ssl \
        --uuid-file-save=/var/run/coreos/decrypt-tls-assets.uuid \
        --dns=8.8.8.8 --dns=8.8.4.4 \
        --net=host \
        --trust-keys-from-https \
        quay.io/coreos/awscli --exec=/bin/bash -- \
          -c \
          "/usr/bin/aws \
            --region {{.Region}} kms decrypt \
            --ciphertext-blob fileb://$encKey \
            --output text \
            --query Plaintext \
            > $encKey.b64"

        base64 --decode < $encKey.b64 > ${encKey%.enc}
        sudo rkt rm --uuid-file=/var/run/coreos/decrypt-tls-assets.uuid
>>>>>>> c25ac216
      done

  - path: /etc/kubernetes/manifests/kube-proxy.yaml
    content: |
        apiVersion: v1
        kind: Pod
        metadata:
          name: kube-proxy
          namespace: kube-system
          annotations:
            rkt.alpha.kubernetes.io/stage1-name-override: coreos.com/rkt/stage1-fly
        spec:
          hostNetwork: true
          containers:
          - name: kube-proxy
            image: {{.HyperkubeImageRepo}}:{{.K8sVer}}
            command:
            - /hyperkube
            - proxy
            - --master={{.APIServerEndpoint}}
            - --kubeconfig=/etc/kubernetes/worker-kubeconfig.yaml
            securityContext:
              privileged: true
            volumeMounts:
              - mountPath: /etc/ssl/certs
                name: "ssl-certs"
              - mountPath: /etc/kubernetes/worker-kubeconfig.yaml
                name: "kubeconfig"
                readOnly: true
              - mountPath: /etc/kubernetes/ssl
                name: "etc-kube-ssl"
                readOnly: true
              - mountPath: /var/run/dbus
                name: dbus
                readOnly: false
          volumes:
            - name: "ssl-certs"
              hostPath:
                path: "/usr/share/ca-certificates"
            - name: "kubeconfig"
              hostPath:
                path: "/etc/kubernetes/worker-kubeconfig.yaml"
            - name: "etc-kube-ssl"
              hostPath:
                path: "/etc/kubernetes/ssl"
            - hostPath:
                path: /var/run/dbus
              name: dbus

  - path: /etc/kubernetes/worker-kubeconfig.yaml
    content: |
        apiVersion: v1
        kind: Config
        clusters:
        - name: local
          cluster:
            certificate-authority: /etc/kubernetes/ssl/ca.pem
        users:
        - name: kubelet
          user:
            client-certificate: /etc/kubernetes/ssl/worker.pem
            client-key: /etc/kubernetes/ssl/worker-key.pem
        contexts:
        - context:
            cluster: local
            user: kubelet
          name: kubelet-context
        current-context: kubelet-context

{{ if .UseCalico }}
  - path: /etc/kubernetes/cni/net.d/10-calico.conf
    content: |
        {
            "name": "calico",
            "type": "flannel",
            "delegate": {
                "type": "calico",
                "etcd_endpoints": "{{ .EtcdEndpoints }}",
                "log_level": "none",
                "log_level_stderr": "info",
                "hostname": "$private_ipv4",
                "policy": {
                    "type": "k8s",
                    "k8s_api_root": "{{.APIServerEndpoint}}/api/v1/",
                    "k8s_client_key": "/etc/kubernetes/ssl/worker-key.pem",
                    "k8s_client_certificate": "/etc/kubernetes/ssl/worker.pem"
                }
            }
        }
{{ else }}
  - path: /etc/kubernetes/cni/net.d/10-flannel.conf
    content: |
        {
            "name": "podnet",
            "type": "flannel",
            "delegate": {
                "isDefaultGateway": true
            }
        }
{{ end }}<|MERGE_RESOLUTION|>--- conflicted
+++ resolved
@@ -48,13 +48,8 @@
         --mount volume=var-log,target=/var/log"
         ExecStartPre=/usr/bin/mkdir -p /var/log/containers
         ExecStart=/usr/lib/coreos/kubelet-wrapper \
-<<<<<<< HEAD
         --api-servers={{.APIServerEndpoint}} \
         --network-plugin-dir=/etc/kubernetes/cni/net.d \
-=======
-        --api-servers={{.SecureAPIServers}} \
-        --cni-conf-dir=/etc/kubernetes/cni/net.d \
->>>>>>> c25ac216
         --network-plugin={{.K8sNetworkPlugin}} \
         --container-runtime={{.ContainerRuntime}} \
         --rkt-path=/usr/bin/rkt \
@@ -141,13 +136,9 @@
       content: |
         [Unit]
         Description=decrypt kubelet tls assets using amazon kms
-<<<<<<< HEAD
         Before=kubelet.service flanneld.service
         After=early-docker.service
         Requires=early-docker.service
-=======
-        Before=kubelet.service
->>>>>>> c25ac216
 
         [Service]
         Type=oneshot
@@ -160,7 +151,6 @@
 
 
 write_files:
-<<<<<<< HEAD
   - path: /etc/kubernetes/ssl/etcd-client.pem.enc
     encoding: gzip+base64
     content: {{.TLSConfig.EtcdClientCert}}
@@ -168,7 +158,6 @@
   - path: /etc/kubernetes/ssl/etcd-client-key.pem.enc
     encoding: gzip+base64
     content: {{.TLSConfig.EtcdClientKey}}
-=======
   - path: /etc/kubernetes/cni/docker_opts_cni.env
     content: |
       DOCKER_OPT_BIP=""
@@ -188,7 +177,6 @@
       # through the api-server. Related issue:
       # https://github.com/coreos/rkt/issues/2878
       exec nsenter -m -u -i -n -p -t 1 -- /usr/bin/rkt "$@"
->>>>>>> c25ac216
 
   - path: /etc/kubernetes/ssl/worker.pem.enc
     encoding: gzip+base64
@@ -209,11 +197,6 @@
       #!/bin/bash -e
 
       for encKey in $(find /etc/kubernetes/ssl/*.pem.enc);do
-<<<<<<< HEAD
-        tmpPath="/tmp/$(basename $encKey).tmp"
-        docker run --net host --rm -v /etc/kubernetes/ssl:/etc/kubernetes/ssl quay.io/coreos/awscli aws --region {{.Region}} kms decrypt --ciphertext-blob fileb://$encKey --output text --query Plaintext | base64 --decode > $tmpPath
-        mv  $tmpPath /etc/kubernetes/ssl/$(basename $encKey .enc)
-=======
         sudo rkt run \
         --volume=ssl,kind=host,source=/etc/kubernetes/ssl,readOnly=false \
         --mount=volume=ssl,target=/etc/kubernetes/ssl \
@@ -232,7 +215,6 @@
 
         base64 --decode < $encKey.b64 > ${encKey%.enc}
         sudo rkt rm --uuid-file=/var/run/coreos/decrypt-tls-assets.uuid
->>>>>>> c25ac216
       done
 
   - path: /etc/kubernetes/manifests/kube-proxy.yaml
