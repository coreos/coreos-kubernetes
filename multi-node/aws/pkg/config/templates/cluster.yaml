--- conflicted
+++ resolved
@@ -140,18 +140,14 @@
 # Use Calico for network policy.
 # useCalico: false
 
-<<<<<<< HEAD
 # Uncomment to provision nodes without a public IP. This assumes your VPC network (including the route table!) is setup to route to the internet.
 # If you did not set vpcId and routeTableId your cluster will not bootstrap
 # mapPublicIPs: false
 
-# AWS Tags for cloudformation stack resources
-=======
 # Determines the container runtime for kubernetes to use. Accepts 'docker' or 'rkt'.
 # containerRuntime: docker
 
 # AWS Tags for cloudformation stack resources 
->>>>>>> c25ac216
 #stackTags:
 #  Name: "Kubernetes"
 #  Environment: "Production"