--- conflicted
+++ resolved
@@ -5,13 +5,11 @@
 
   flannel:
     interface: $private_ipv4
-<<<<<<< HEAD
     etcd_endpoints: {{ .EtcdEndpoints }}
     etcd_cafile: /etc/kubernetes/ssl/ca.pem
     etcd_certfile: /etc/kubernetes/ssl/etcd-client.pem
     etcd_keyfile: /etc/kubernetes/ssl/etcd-client-key.pem
-=======
-    etcd_endpoints: {{ .ETCDEndpoints }}
+
   etcd2:
     name: controller
     advertise-client-urls: http://$private_ipv4:2379
@@ -19,11 +17,11 @@
     listen-client-urls: http://0.0.0.0:2379
     listen-peer-urls: http://0.0.0.0:2380
     initial-cluster: controller=http://$private_ipv4:2380
+
   units:
     - name: etcd2.service
       command: start
       runtime: true
->>>>>>> c25ac216
 
   units:
     - name: docker.service
@@ -156,13 +154,9 @@
       content: |
         [Unit]
         Description=decrypt kubelet tls assets using amazon kms
-<<<<<<< HEAD
         Before=kubelet.service flanneld.service
         After=early-docker.service
         Requires=early-docker.service
-=======
-        Before=kubelet.service
->>>>>>> c25ac216
 
         [Service]
         Type=oneshot
@@ -267,11 +261,6 @@
       #!/bin/bash -e
 
       for encKey in $(find /etc/kubernetes/ssl/*.pem.enc);do
-<<<<<<< HEAD
-        tmpPath="/tmp/$(basename $encKey).tmp"
-        docker run --net host --rm -v /etc/kubernetes/ssl:/etc/kubernetes/ssl quay.io/coreos/awscli aws --region {{.Region}} kms decrypt --ciphertext-blob fileb://$encKey --output text --query Plaintext | base64 --decode > $tmpPath
-        mv  $tmpPath /etc/kubernetes/ssl/$(basename $encKey .enc)
-=======
         sudo rkt run \
         --volume=ssl,kind=host,source=/etc/kubernetes/ssl,readOnly=false \
         --mount=volume=ssl,target=/etc/kubernetes/ssl \
@@ -290,7 +279,6 @@
 
         base64 --decode < $encKey.b64 > ${encKey%.enc}
         sudo rkt rm --uuid-file=/var/run/coreos/decrypt-tls-assets.uuid
->>>>>>> c25ac216
       done
 
   - path: /etc/kubernetes/manifests/kube-proxy.yaml
