--- conflicted
+++ resolved
@@ -83,17 +83,10 @@
 
 |Flag   	|Description   	|
 |---	|---	|
-<<<<<<< HEAD
-|``--kubeconfig`   	|A path to a kubeconfig file on disk. This is the same format that was configured above for kubectl, but with different permissions. This is placed on disk by the Tectonic installer.   	|
-|``--node-labels`   	|A piece of metadata about the machine, which is useful for customizing where workloads run. For example, this node is labeled with `node-role.kubernetes.io/master` in order to run special master workloads on it.   	|
-|``--client-ca-file`   	|Another credential that was placed on disk by the Tectonic installer.   	|
-|``--cloud-provider`   	|Provides hooks into a cloud provider, for creating load balancers or disk automatically.   	|
-=======
 |`--kubeconfig`   	|A path to a kubeconfig file on disk. This is the same format that was configured above for kubectl, but with different permissions. This is placed on disk by the Tectonic installer.   	|
 |`--node-labels`   	|A piece of metadata about the machine, which is useful for customizing where workloads run. For example, this node is labeled with `node-role.kubernetes.io/master` in order to run special master workloads on it.   	|
 |`--client-ca-file`   	|Another credential that was placed on disk by the Tectonic installer.   	|
 |`--cloud-provider`   	|Provides hooks into a cloud provider, for creating load balancers or disk automatically.   	|
->>>>>>> 2425d895
 
 Inspect the other assets placed on disk:
 
@@ -103,11 +96,7 @@
 
 The kubelet systemd unit and the files placed on disk by the Tectonic Installer make up the bulk of our machine customization. This reflects the goal to have the “smarts” live in the cluster, and have each node be dumb and replaceable. It is simple to add new capacity, or replace a failed node.
 
-<<<<<<< HEAD
-Later, we will intentionally break the kubelet on both a master and a worker to explore failure scenarios.
-=======
 Later, we will intentionally break the kubelet on both a master and a worker node to explore failure scenarios.
->>>>>>> 2425d895
 
 [pod]: https://coreos.com/kubernetes/docs/latest/pods.html
 [replication-controller]: https://coreos.com/kubernetes/docs/latest/replication-controller.html