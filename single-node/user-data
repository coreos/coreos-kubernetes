#!/bin/bash
set -e

# List of etcd servers (http://ip:port), comma separated
export ETCD_ENDPOINTS="http://127.0.0.1:2379"

# Specify the version (vX.Y.Z) of Kubernetes assets to deploy
export K8S_VER=v1.5.2_coreos.0

# Hyperkube image repository to use.
export HYPERKUBE_IMAGE_REPO=quay.io/coreos/hyperkube

# The CIDR network to use for pod IPs.
# Each pod launched in the cluster will be assigned an IP out of this range.
# Each node will be configured such that these IPs will be routable using the flannel overlay network.
export POD_NETWORK=10.2.0.0/16

# The CIDR network to use for service cluster IPs.
# Each service will be assigned a cluster IP out of this range.
# This must not overlap with any IP ranges assigned to the POD_NETWORK, or other existing network infrastructure.
# Routing to these IPs is handled by a proxy service local to each node, and are not required to be routable between nodes.
export SERVICE_IP_RANGE=10.3.0.0/24

# The IP address of the Kubernetes API Service
# If the SERVICE_IP_RANGE is changed above, this must be set to the first IP in that range.
export K8S_SERVICE_IP=10.3.0.1

# The IP address of the cluster DNS service.
# This IP must be in the range of the SERVICE_IP_RANGE and cannot be the first IP in the range.
# This same IP must be configured on all worker nodes to enable DNS service discovery.
export DNS_SERVICE_IP=10.3.0.10

# Whether to use Calico for Kubernetes network policy.
export USE_CALICO=false

# Determines the container runtime for kubernetes to use. Accepts 'docker' or 'rkt'.
export CONTAINER_RUNTIME=docker

# The above settings can optionally be overridden using an environment file:
ENV_FILE=/run/coreos-kubernetes/options.env

# To run a self hosted Calico install it needs to be able to write to the CNI dir
if [ "${USE_CALICO}" = "true" ]; then
    export CALICO_OPTS="--volume cni-bin,kind=host,source=/opt/cni/bin \
                        --mount volume=cni-bin,target=/opt/cni/bin"
else
    export CALICO_OPTS=""
fi

# -------------

function init_config {
    local REQUIRED=('ADVERTISE_IP' 'POD_NETWORK' 'ETCD_ENDPOINTS' 'SERVICE_IP_RANGE' 'K8S_SERVICE_IP' 'DNS_SERVICE_IP' 'K8S_VER' 'HYPERKUBE_IMAGE_REPO' 'USE_CALICO')

    if [ -f $ENV_FILE ]; then
        export $(cat $ENV_FILE | xargs)
    fi

    if [ -z $ADVERTISE_IP ]; then
        export ADVERTISE_IP=$(awk -F= '/COREOS_PUBLIC_IPV4/ {print $2}' /etc/environment)
    fi

    for REQ in "${REQUIRED[@]}"; do
        if [ -z "$(eval echo \$$REQ)" ]; then
            echo "Missing required config value: ${REQ}"
            exit 1
        fi
    done
}

function init_flannel {
    echo "Waiting for etcd..."
    while true
    do
        IFS=',' read -ra ES <<< "$ETCD_ENDPOINTS"
        for ETCD in "${ES[@]}"; do
            echo "Trying: $ETCD"
            if [ -n "$(curl --silent "$ETCD/v2/machines")" ]; then
                local ACTIVE_ETCD=$ETCD
                break
            fi
            sleep 1
        done
        if [ -n "$ACTIVE_ETCD" ]; then
            break
        fi
    done
    RES=$(curl --silent -X PUT -d "value={\"Network\":\"$POD_NETWORK\",\"Backend\":{\"Type\":\"vxlan\"}}" "$ACTIVE_ETCD/v2/keys/coreos.com/network/config?prevExist=false")
    if [ -z "$(echo $RES | grep '"action":"create"')" ] && [ -z "$(echo $RES | grep 'Key already exists')" ]; then
        echo "Unexpected error configuring flannel pod network: $RES"
    fi
}

function init_templates {
    local TEMPLATE=/etc/systemd/system/kubelet.service
    local uuid_file="/var/run/kubelet-pod.uuid"
    if [ ! -f $TEMPLATE ]; then
        echo "TEMPLATE: $TEMPLATE"
        mkdir -p $(dirname $TEMPLATE)
        cat << EOF > $TEMPLATE
[Service]
ExecStartPre=/usr/bin/mkdir -p /etc/kubernetes/manifests
ExecStartPre=/usr/bin/mkdir -p /opt/cni/bin
Environment=KUBELET_VERSION=${K8S_VER}
Environment=KUBELET_ACI=${HYPERKUBE_IMAGE_REPO}
Environment="RKT_OPTS=--uuid-file-save=${uuid_file} \
  --volume dns,kind=host,source=/etc/resolv.conf \
  --mount volume=dns,target=/etc/resolv.conf \
  --volume rkt,kind=host,source=/opt/bin/host-rkt \
  --mount volume=rkt,target=/usr/bin/rkt \
  --volume var-lib-rkt,kind=host,source=/var/lib/rkt \
  --mount volume=var-lib-rkt,target=/var/lib/rkt \
  --volume stage,kind=host,source=/tmp \
  --mount volume=stage,target=/tmp \
  --volume var-log,kind=host,source=/var/log \
  --mount volume=var-log,target=/var/log \
  ${CALICO_OPTS}"
ExecStartPre=/usr/bin/mkdir -p /etc/kubernetes/manifests
ExecStartPre=/usr/bin/mkdir -p /opt/cni/bin
ExecStartPre=/usr/bin/mkdir -p /var/log/containers
ExecStartPre=-/usr/bin/rkt rm --uuid-file=${uuid_file}
ExecStart=/usr/lib/coreos/kubelet-wrapper \
  --api-servers=http://127.0.0.1:8080 \
  --cni-conf-dir=/etc/kubernetes/cni/net.d \
  --network-plugin=cni \
  --container-runtime=${CONTAINER_RUNTIME} \
  --rkt-path=/usr/bin/rkt \
  --rkt-stage1-image=coreos.com/rkt/stage1-coreos \
  --register-node=true \
  --allow-privileged=true \
  --pod-manifest-path=/etc/kubernetes/manifests \
  --hostname-override=${ADVERTISE_IP} \
  --cluster_dns=${DNS_SERVICE_IP} \
  --cluster_domain=cluster.local
ExecStop=-/usr/bin/rkt stop --uuid-file=${uuid_file}
Restart=always
RestartSec=10
KillMode=process

[Install]
WantedBy=multi-user.target
EOF
    fi

    local TEMPLATE=/opt/bin/host-rkt
    if [ ! -f $TEMPLATE ]; then
        echo "TEMPLATE: $TEMPLATE"
        mkdir -p $(dirname $TEMPLATE)
        cat << EOF > $TEMPLATE
#!/bin/sh
# This is bind mounted into the kubelet rootfs and all rkt shell-outs go
# through this rkt wrapper. It essentially enters the host mount namespace
# (which it is already in) only for the purpose of breaking out of the chroot
# before calling rkt. It makes things like rkt gc work and avoids bind mounting
# in certain rkt filesystem dependancies into the kubelet rootfs. This can
# eventually be obviated when the write-api stuff gets upstream and rkt gc is
# through the api-server. Related issue:
# https://github.com/coreos/rkt/issues/2878
exec nsenter -m -u -i -n -p -t 1 -- /usr/bin/rkt "\$@"
EOF
    fi

    local TEMPLATE=/etc/systemd/system/load-rkt-stage1.service
    if [ ${CONTAINER_RUNTIME} = "rkt" ] && [ ! -f $TEMPLATE ]; then
        echo "TEMPLATE: $TEMPLATE"
        mkdir -p $(dirname $TEMPLATE)
        cat << EOF > $TEMPLATE
[Unit]
Description=Load rkt stage1 images
Documentation=http://github.com/coreos/rkt
Requires=network-online.target
After=network-online.target
Before=rkt-api.service

[Service]
Type=oneshot
RemainAfterExit=yes
ExecStart=/usr/bin/rkt fetch /usr/lib/rkt/stage1-images/stage1-coreos.aci /usr/lib/rkt/stage1-images/stage1-fly.aci  --insecure-options=image

[Install]
RequiredBy=rkt-api.service
EOF
    fi

    local TEMPLATE=/etc/systemd/system/rkt-api.service
    if [ ${CONTAINER_RUNTIME} = "rkt" ] && [ ! -f $TEMPLATE ]; then
        echo "TEMPLATE: $TEMPLATE"
        mkdir -p $(dirname $TEMPLATE)
        cat << EOF > $TEMPLATE
[Unit]
Before=kubelet.service

[Service]
ExecStart=/usr/bin/rkt api-service
Restart=always
RestartSec=10

[Install]
RequiredBy=kubelet.service
EOF
    fi

    local TEMPLATE=/etc/kubernetes/manifests/kube-proxy.yaml
    if [ ! -f $TEMPLATE ]; then
        echo "TEMPLATE: $TEMPLATE"
        mkdir -p $(dirname $TEMPLATE)
        cat << EOF > $TEMPLATE
apiVersion: v1
kind: Pod
metadata:
  name: kube-proxy
  namespace: kube-system
  annotations:
    rkt.alpha.kubernetes.io/stage1-name-override: coreos.com/rkt/stage1-fly
spec:
  hostNetwork: true
  containers:
  - name: kube-proxy
    image: ${HYPERKUBE_IMAGE_REPO}:$K8S_VER
    command:
    - /hyperkube
    - proxy
    - --master=http://127.0.0.1:8080
    - --cluster-cidr=${POD_NETWORK}
    securityContext:
      privileged: true
    volumeMounts:
    - mountPath: /etc/ssl/certs
      name: ssl-certs-host
      readOnly: true
    - mountPath: /var/run/dbus
      name: dbus
      readOnly: false
  volumes:
  - hostPath:
      path: /usr/share/ca-certificates
    name: ssl-certs-host
  - hostPath:
      path: /var/run/dbus
    name: dbus
EOF
    fi

    local TEMPLATE=/etc/kubernetes/manifests/kube-apiserver.yaml
    if [ ! -f $TEMPLATE ]; then
        echo "TEMPLATE: $TEMPLATE"
        mkdir -p $(dirname $TEMPLATE)
        cat << EOF > $TEMPLATE
apiVersion: v1
kind: Pod
metadata:
  name: kube-apiserver
  namespace: kube-system
spec:
  hostNetwork: true
  containers:
  - name: kube-apiserver
    image: ${HYPERKUBE_IMAGE_REPO}:$K8S_VER
    command:
    - /hyperkube
    - apiserver
    - --bind-address=0.0.0.0
    - --etcd-servers=${ETCD_ENDPOINTS}
    - --allow-privileged=true
    - --service-cluster-ip-range=${SERVICE_IP_RANGE}
    - --secure-port=443
    - --advertise-address=${ADVERTISE_IP}
    - --admission-control=NamespaceLifecycle,LimitRanger,ServiceAccount,DefaultStorageClass,ResourceQuota
    - --tls-cert-file=/etc/kubernetes/ssl/apiserver.pem
    - --tls-private-key-file=/etc/kubernetes/ssl/apiserver-key.pem
    - --client-ca-file=/etc/kubernetes/ssl/ca.pem
    - --service-account-key-file=/etc/kubernetes/ssl/apiserver-key.pem
    - --runtime-config=extensions/v1beta1/networkpolicies=true
    - --anonymous-auth=false
    livenessProbe:
      httpGet:
        host: 127.0.0.1
        port: 8080
        path: /healthz
      initialDelaySeconds: 15
      timeoutSeconds: 15
    ports:
    - containerPort: 443
      hostPort: 443
      name: https
    - containerPort: 8080
      hostPort: 8080
      name: local
    volumeMounts:
    - mountPath: /etc/kubernetes/ssl
      name: ssl-certs-kubernetes
      readOnly: true
    - mountPath: /etc/ssl/certs
      name: ssl-certs-host
      readOnly: true
  volumes:
  - hostPath:
      path: /etc/kubernetes/ssl
    name: ssl-certs-kubernetes
  - hostPath:
      path: /usr/share/ca-certificates
    name: ssl-certs-host
EOF
    fi

    local TEMPLATE=/etc/kubernetes/manifests/kube-controller-manager.yaml
    if [ ! -f $TEMPLATE ]; then
        echo "TEMPLATE: $TEMPLATE"
        mkdir -p $(dirname $TEMPLATE)
        cat << EOF > $TEMPLATE
apiVersion: v1
kind: Pod
metadata:
  name: kube-controller-manager
  namespace: kube-system
spec:
  containers:
  - name: kube-controller-manager
    image: ${HYPERKUBE_IMAGE_REPO}:$K8S_VER
    command:
    - /hyperkube
    - controller-manager
    - --master=http://127.0.0.1:8080
    - --service-account-private-key-file=/etc/kubernetes/ssl/apiserver-key.pem
    - --root-ca-file=/etc/kubernetes/ssl/ca.pem
    resources:
      requests:
        cpu: 200m
    livenessProbe:
      httpGet:
        host: 127.0.0.1
        path: /healthz
        port: 10252
      initialDelaySeconds: 15
      timeoutSeconds: 15
    volumeMounts:
    - mountPath: /etc/kubernetes/ssl
      name: ssl-certs-kubernetes
      readOnly: true
    - mountPath: /etc/ssl/certs
      name: ssl-certs-host
      readOnly: true
  hostNetwork: true
  volumes:
  - hostPath:
      path: /etc/kubernetes/ssl
    name: ssl-certs-kubernetes
  - hostPath:
      path: /usr/share/ca-certificates
    name: ssl-certs-host
EOF
    fi

    local TEMPLATE=/etc/kubernetes/manifests/kube-scheduler.yaml
    if [ ! -f $TEMPLATE ]; then
        echo "TEMPLATE: $TEMPLATE"
        mkdir -p $(dirname $TEMPLATE)
        cat << EOF > $TEMPLATE
apiVersion: v1
kind: Pod
metadata:
  name: kube-scheduler
  namespace: kube-system
spec:
  hostNetwork: true
  containers:
  - name: kube-scheduler
    image: ${HYPERKUBE_IMAGE_REPO}:$K8S_VER
    command:
    - /hyperkube
    - scheduler
    - --master=http://127.0.0.1:8080
    resources:
      requests:
        cpu: 100m
    livenessProbe:
      httpGet:
        host: 127.0.0.1
        path: /healthz
        port: 10251
      initialDelaySeconds: 15
      timeoutSeconds: 15
EOF
    fi

    local TEMPLATE=/etc/kubernetes/manifests/kube-addons-manager.yaml
    if [ ! -f $TEMPLATE ]; then
        echo "TEMPLATE: $TEMPLATE"
        mkdir -p $(dirname $TEMPLATE)
        cat << EOF > $TEMPLATE
apiVersion: v1
kind: Pod
metadata:
  name: kube-addon-manager
  namespace: kube-system
  labels:
    component: kube-addon-manager
spec:
  hostNetwork: true
  containers:
  - name: kube-addon-manager
    # When updating version also bump it in cluster/images/hyperkube/static-pods/addon-manager.json
    image: gcr.io/google-containers/kube-addon-manager:v6.1
    command:
    - /bin/bash
    - -c
    - /opt/kube-addons.sh 1>>/var/log/kube-addon-manager.log 2>&1
    resources:
      requests:
        cpu: 5m
        memory: 50Mi
    volumeMounts:
    - mountPath: /etc/kubernetes/
      name: addons
      readOnly: true
    - mountPath: /var/log
      name: varlog
      readOnly: false
  volumes:
  - hostPath:
      path: /etc/kubernetes/
    name: addons
  - hostPath:
      path: /var/log
    name: varlog
EOF
    fi

    local TEMPLATE=/etc/kubernetes/addons/kube-dns-de.yaml
    if [ ! -f $TEMPLATE ]; then
        echo "TEMPLATE: $TEMPLATE"
        mkdir -p $(dirname $TEMPLATE)
        cat << EOF > $TEMPLATE
apiVersion: extensions/v1beta1
kind: Deployment
metadata:
  name: kube-dns
  namespace: kube-system
  labels:
    k8s-app: kube-dns
    kubernetes.io/cluster-service: "true"
spec:
  strategy:
    rollingUpdate:
      maxSurge: 10%
      maxUnavailable: 0
  selector:
    matchLabels:
      k8s-app: kube-dns
  template:
    metadata:
      labels:
        k8s-app: kube-dns
      annotations:
        scheduler.alpha.kubernetes.io/critical-pod: ''
        scheduler.alpha.kubernetes.io/tolerations: '[{"key":"CriticalAddonsOnly", "operator":"Exists"}]'
    spec:
      containers:
      - name: kubedns
        image: gcr.io/google_containers/kubedns-amd64:1.9
        resources:
          limits:
            memory: 170Mi
          requests:
            cpu: 100m
            memory: 70Mi
        livenessProbe:
          httpGet:
            path: /healthcheck/kubedns
            port: 10054
            scheme: HTTP
          initialDelaySeconds: 60
          timeoutSeconds: 5
          successThreshold: 1
          failureThreshold: 5
        readinessProbe:
          httpGet:
            path: /readiness
            port: 8081
            scheme: HTTP
          initialDelaySeconds: 3
          timeoutSeconds: 5
        args:
        - --domain=cluster.local.
        - --dns-port=10053
        - --config-map=kube-dns
        # This should be set to v=2 only after the new image (cut from 1.5) has
        # been released, otherwise we will flood the logs.
        - --v=2
        env:
        - name: PROMETHEUS_PORT
          value: "10055"
        ports:
        - containerPort: 10053
          name: dns-local
          protocol: UDP
        - containerPort: 10053
          name: dns-tcp-local
          protocol: TCP
        - containerPort: 10055
          name: metrics
          protocol: TCP
      - name: dnsmasq
        image: gcr.io/google_containers/kube-dnsmasq-amd64:1.4
        livenessProbe:
          httpGet:
            path: /healthcheck/dnsmasq
            port: 10054
            scheme: HTTP
          initialDelaySeconds: 60
          timeoutSeconds: 5
          successThreshold: 1
          failureThreshold: 5
        args:
        - --cache-size=1000
        - --no-resolv
        - --server=127.0.0.1#10053
        - --log-facility=-
        ports:
        - containerPort: 53
          name: dns
          protocol: UDP
        - containerPort: 53
          name: dns-tcp
          protocol: TCP
        # see: https://github.com/kubernetes/kubernetes/issues/29055 for details
        resources:
          requests:
            cpu: 150m
            memory: 10Mi
      - name: sidecar
        image: gcr.io/google_containers/k8s-dns-sidecar-amd64:1.10.0
        livenessProbe:
          httpGet:
            path: /metrics
            port: 10054
            scheme: HTTP
          initialDelaySeconds: 60
          timeoutSeconds: 5
          successThreshold: 1
          failureThreshold: 5
        args:
        - --v=2
        - --logtostderr
        - --probe=kubedns,127.0.0.1:10053,kubernetes.default.svc.cluster.local,5,A
        - --probe=dnsmasq,127.0.0.1:53,kubernetes.default.svc.cluster.local,5,A
        ports:
        - containerPort: 10054
          name: metrics
          protocol: TCP
        resources:
          requests:
            memory: 10Mi
      dnsPolicy: Default
EOF
    fi

    local TEMPLATE=/etc/kubernetes/addons/kube-dns-autoscaler-de.yaml
    if [ ! -f $TEMPLATE ]; then
        echo "TEMPLATE: $TEMPLATE"
        mkdir -p $(dirname $TEMPLATE)
        cat << EOF > $TEMPLATE
apiVersion: extensions/v1beta1
kind: Deployment
metadata:
  name: kube-dns-autoscaler
  namespace: kube-system
  labels:
    k8s-app: kube-dns-autoscaler
    kubernetes.io/cluster-service: "true"
spec:
  template:
    metadata:
      labels:
        k8s-app: kube-dns-autoscaler
      annotations:
        scheduler.alpha.kubernetes.io/critical-pod: ''
        scheduler.alpha.kubernetes.io/tolerations: '[{"key":"CriticalAddonsOnly", "operator":"Exists"}]'
    spec:
      containers:
      - name: autoscaler
        image: gcr.io/google_containers/cluster-proportional-autoscaler-amd64:1.0.0
        resources:
            requests:
                cpu: "20m"
                memory: "10Mi"
        command:
          - /cluster-proportional-autoscaler
          - --namespace=kube-system
          - --configmap=kube-dns-autoscaler
          - --mode=linear
          - --target=Deployment/kube-dns
          - --default-params={"linear":{"coresPerReplica":256,"nodesPerReplica":16,"min":1}}
          - --logtostderr=true
          - --v=2
EOF
    fi

    local TEMPLATE=/etc/kubernetes/addons/kube-dns-svc.yaml
    if [ ! -f $TEMPLATE ]; then
        echo "TEMPLATE: $TEMPLATE"
        mkdir -p $(dirname $TEMPLATE)
        cat << EOF > $TEMPLATE
apiVersion: v1
kind: Service
metadata:
  name: kube-dns
  namespace: kube-system
  labels:
    k8s-app: kube-dns
    kubernetes.io/cluster-service: "true"
    kubernetes.io/name: "KubeDNS"
spec:
  selector:
    k8s-app: kube-dns
  clusterIP: ${DNS_SERVICE_IP}
  ports:
  - name: dns
    port: 53
    protocol: UDP
  - name: dns-tcp
    port: 53
    protocol: TCP
EOF
    fi

    local TEMPLATE=/etc/kubernetes/addons/heapster-de.yaml
    if [ ! -f $TEMPLATE ]; then
        echo "TEMPLATE: $TEMPLATE"
        mkdir -p $(dirname $TEMPLATE)
        cat << EOF > $TEMPLATE
apiVersion: extensions/v1beta1
kind: Deployment
metadata:
  name: heapster-v1.2.0
  namespace: kube-system
  labels:
    k8s-app: heapster
    kubernetes.io/cluster-service: "true"
    version: v1.2.0
spec:
  replicas: 1
  selector:
    matchLabels:
      k8s-app: heapster
      version: v1.2.0
  template:
    metadata:
      labels:
        k8s-app: heapster
        version: v1.2.0
      annotations:
        scheduler.alpha.kubernetes.io/critical-pod: ''
        scheduler.alpha.kubernetes.io/tolerations: '[{"key":"CriticalAddonsOnly", "operator":"Exists"}]'
    spec:
      containers:
        - image: gcr.io/google_containers/heapster:v1.2.0
          name: heapster
          livenessProbe:
            httpGet:
              path: /healthz
              port: 8082
              scheme: HTTP
            initialDelaySeconds: 180
            timeoutSeconds: 5
          command:
            - /heapster
            - --source=kubernetes.summary_api:''
        - image: gcr.io/google_containers/addon-resizer:1.6
          name: heapster-nanny
          resources:
            limits:
              cpu: 50m
              memory: 90Mi
            requests:
              cpu: 50m
              memory: 90Mi
          env:
            - name: MY_POD_NAME
              valueFrom:
                fieldRef:
                  fieldPath: metadata.name
            - name: MY_POD_NAMESPACE
              valueFrom:
                fieldRef:
                  fieldPath: metadata.namespace
          command:
            - /pod_nanny
            - --cpu=80m
            - --extra-cpu=4m
            - --memory=200Mi
            - --extra-memory=4Mi
            - --threshold=5
            - --deployment=heapster-v1.2.0
            - --container=heapster
            - --poll-period=300000
            - --estimator=exponential
EOF
    fi

    local TEMPLATE=/etc/kubernetes/addons/heapster-svc.yaml
    if [ ! -f $TEMPLATE ]; then
        echo "TEMPLATE: $TEMPLATE"
        mkdir -p $(dirname $TEMPLATE)
        cat << EOF > $TEMPLATE
kind: Service
apiVersion: v1
metadata:
  name: heapster
  namespace: kube-system
  labels:
    kubernetes.io/cluster-service: "true"
    kubernetes.io/name: "Heapster"
spec:
  ports:
    - port: 80
      targetPort: 8082
  selector:
    k8s-app: heapster
EOF
    fi

    local TEMPLATE=/etc/kubernetes/addons/kube-dashboard-de.yaml
    if [ ! -f $TEMPLATE ]; then
        echo "TEMPLATE: $TEMPLATE"
        mkdir -p $(dirname $TEMPLATE)
        cat << EOF > $TEMPLATE
apiVersion: extensions/v1beta1
kind: Deployment
metadata:
  name: kubernetes-dashboard
  namespace: kube-system
  labels:
    k8s-app: kubernetes-dashboard
    kubernetes.io/cluster-service: "true"
spec:
  selector:
    matchLabels:
      k8s-app: kubernetes-dashboard
  template:
    metadata:
      labels:
        k8s-app: kubernetes-dashboard
      annotations:
        scheduler.alpha.kubernetes.io/critical-pod: ''
        scheduler.alpha.kubernetes.io/tolerations: '[{"key":"CriticalAddonsOnly", "operator":"Exists"}]'
    spec:
      containers:
      - name: kubernetes-dashboard
        image: gcr.io/google_containers/kubernetes-dashboard-amd64:v1.5.0
        resources:
          # keep request = limit to keep this container in guaranteed class
          limits:
            cpu: 100m
            memory: 50Mi
          requests:
            cpu: 100m
            memory: 50Mi
        ports:
        - containerPort: 9090
        livenessProbe:
          httpGet:
            path: /
            port: 9090
          initialDelaySeconds: 30
          timeoutSeconds: 30
EOF
    fi

    local TEMPLATE=/etc/kubernetes/addons/kube-dashboard-svc.yaml
    if [ ! -f $TEMPLATE ]; then
        echo "TEMPLATE: $TEMPLATE"
        mkdir -p $(dirname $TEMPLATE)
        cat << EOF > $TEMPLATE
apiVersion: v1
kind: Service
metadata:
  name: kubernetes-dashboard
  namespace: kube-system
  labels:
    k8s-app: kubernetes-dashboard
    kubernetes.io/cluster-service: "true"
spec:
  selector:
    k8s-app: kubernetes-dashboard
  ports:
  - port: 80
    targetPort: 9090
EOF
    fi

    local TEMPLATE=/etc/flannel/options.env
    if [ ! -f $TEMPLATE ]; then
        echo "TEMPLATE: $TEMPLATE"
        mkdir -p $(dirname $TEMPLATE)
        cat << EOF > $TEMPLATE
FLANNELD_IFACE=$ADVERTISE_IP
FLANNELD_ETCD_ENDPOINTS=$ETCD_ENDPOINTS
EOF
    fi

    local TEMPLATE=/etc/systemd/system/flanneld.service.d/40-ExecStartPre-symlink.conf.conf
    if [ ! -f $TEMPLATE ]; then
        echo "TEMPLATE: $TEMPLATE"
        mkdir -p $(dirname $TEMPLATE)
        cat << EOF > $TEMPLATE
[Service]
ExecStartPre=/usr/bin/ln -sf /etc/flannel/options.env /run/flannel/options.env
EOF
    fi

    local TEMPLATE=/etc/systemd/system/docker.service.d/40-flannel.conf
    if [ ! -f $TEMPLATE ]; then
        echo "TEMPLATE: $TEMPLATE"
        mkdir -p $(dirname $TEMPLATE)
        cat << EOF > $TEMPLATE
[Unit]
Requires=flanneld.service
After=flanneld.service
[Service]
EnvironmentFile=/etc/kubernetes/cni/docker_opts_cni.env
EOF
    fi

    local TEMPLATE=/etc/kubernetes/cni/docker_opts_cni.env
    if [ ! -f $TEMPLATE ]; then
        echo "TEMPLATE: $TEMPLATE"
        mkdir -p $(dirname $TEMPLATE)
        cat << EOF > $TEMPLATE
DOCKER_OPT_BIP=""
DOCKER_OPT_IPMASQ=""
EOF
    fi

    local TEMPLATE=/etc/kubernetes/cni/net.d/10-flannel.conf
    if [ "${USE_CALICO}" = "false" ] && [ ! -f "${TEMPLATE}" ]; then
        echo "TEMPLATE: $TEMPLATE"
        mkdir -p $(dirname $TEMPLATE)
        cat << EOF > $TEMPLATE
{
    "name": "podnet",
    "type": "flannel",
    "delegate": {
        "isDefaultGateway": true
    }
}
EOF
    fi
<<<<<<< HEAD
    local TEMPLATE=/etc/kubernetes/addons/calico.yaml
=======
    local TEMPLATE=/srv/kubernetes/manifests/calico.yaml
>>>>>>> 2813c979
    if [ "${USE_CALICO}" = "true" ]; then
    echo "TEMPLATE: $TEMPLATE"
    mkdir -p $(dirname $TEMPLATE)
    cat << EOF > $TEMPLATE
# This ConfigMap is used to configure a self-hosted Calico installation.
kind: ConfigMap
apiVersion: v1
metadata:
  name: calico-config
  namespace: kube-system
data:
  # Configure this with the location of your etcd cluster.
  etcd_endpoints: "${ETCD_ENDPOINTS}"

  # The CNI network configuration to install on each node.  The special
  # values in this config will be automatically populated.
  cni_network_config: |-
    {
        "name": "calico",
        "type": "flannel",
        "delegate": {
          "type": "calico",
          "etcd_endpoints": "__ETCD_ENDPOINTS__",
          "log_level": "info",
          "policy": {
              "type": "k8s",
              "k8s_api_root": "https://__KUBERNETES_SERVICE_HOST__:__KUBERNETES_SERVICE_PORT__",
              "k8s_auth_token": "__SERVICEACCOUNT_TOKEN__"
          },
          "kubernetes": {
              "kubeconfig": "/etc/kubernetes/cni/net.d/__KUBECONFIG_FILENAME__"
          }
        }
    }

---

# This manifest installs the calico/node container, as well
# as the Calico CNI plugins and network config on
# each master and worker node in a Kubernetes cluster.
kind: DaemonSet
apiVersion: extensions/v1beta1
metadata:
  name: calico-node
  namespace: kube-system
  labels:
    k8s-app: calico-node
spec:
  selector:
    matchLabels:
      k8s-app: calico-node
  template:
    metadata:
      labels:
        k8s-app: calico-node
      annotations:
        scheduler.alpha.kubernetes.io/critical-pod: ''
        scheduler.alpha.kubernetes.io/tolerations: |
          [{"key": "dedicated", "value": "master", "effect": "NoSchedule" },
           {"key":"CriticalAddonsOnly", "operator":"Exists"}]
    spec:
      hostNetwork: true
      containers:
        # Runs calico/node container on each Kubernetes node.  This
        # container programs network policy and routes on each
        # host.
        - name: calico-node
          image: quay.io/calico/node:v1.0.0
          env:
            # The location of the Calico etcd cluster.
            - name: ETCD_ENDPOINTS
              valueFrom:
                configMapKeyRef:
                  name: calico-config
                  key: etcd_endpoints
            # Choose the backend to use.
            - name: CALICO_NETWORKING_BACKEND
              value: "none"
            # Disable file logging so 'kubectl logs' works.
            - name: CALICO_DISABLE_FILE_LOGGING
              value: "true"
            - name: NO_DEFAULT_POOLS
              value: "true"
          securityContext:
            privileged: true
          volumeMounts:
            - mountPath: /lib/modules
              name: lib-modules
              readOnly: false
            - mountPath: /var/run/calico
              name: var-run-calico
              readOnly: false
            - mountPath: /etc/resolv.conf
              name: dns
              readOnly: true
        # This container installs the Calico CNI binaries
        # and CNI network config file on each node.
        - name: install-cni
          image: quay.io/calico/cni:v1.5.5
          imagePullPolicy: Always
          command: ["/install-cni.sh"]
          env:
            # CNI configuration filename
            - name: CNI_CONF_NAME
              value: "10-calico.conf"
            # The location of the Calico etcd cluster.
            - name: ETCD_ENDPOINTS
              valueFrom:
                configMapKeyRef:
                  name: calico-config
                  key: etcd_endpoints
            # The CNI network config to install on each node.
            - name: CNI_NETWORK_CONFIG
              valueFrom:
                configMapKeyRef:
                  name: calico-config
                  key: cni_network_config
          volumeMounts:
            - mountPath: /host/opt/cni/bin
              name: cni-bin-dir
            - mountPath: /host/etc/cni/net.d
              name: cni-net-dir
      volumes:
        # Used by calico/node.
        - name: lib-modules
          hostPath:
            path: /lib/modules
        - name: var-run-calico
          hostPath:
            path: /var/run/calico
        # Used to install CNI.
        - name: cni-bin-dir
          hostPath:
            path: /opt/cni/bin
        - name: cni-net-dir
          hostPath:
            path: /etc/kubernetes/cni/net.d
        - name: dns
          hostPath:
            path: /etc/resolv.conf

---

# This manifest deploys the Calico policy controller on Kubernetes.
# See https://github.com/projectcalico/k8s-policy
apiVersion: extensions/v1beta1
kind: ReplicaSet
metadata:
  name: calico-policy-controller
  namespace: kube-system
  labels:
    k8s-app: calico-policy
spec:
  # The policy controller can only have a single active instance.
  replicas: 1
  template:
    metadata:
      name: calico-policy-controller
      namespace: kube-system
      labels:
        k8s-app: calico-policy
      annotations:
        scheduler.alpha.kubernetes.io/critical-pod: ''
        scheduler.alpha.kubernetes.io/tolerations: |
          [{"key": "dedicated", "value": "master", "effect": "NoSchedule" },
           {"key":"CriticalAddonsOnly", "operator":"Exists"}]
    spec:
      # The policy controller must run in the host network namespace so that
      # it isn't governed by policy that would prevent it from working.
      hostNetwork: true
      containers:
        - name: calico-policy-controller
          image: calico/kube-policy-controller:v0.5.1
          env:
            # The location of the Calico etcd cluster.
            - name: ETCD_ENDPOINTS
              valueFrom:
                configMapKeyRef:
                  name: calico-config
                  key: etcd_endpoints
            # The location of the Kubernetes API.  Use the default Kubernetes
            # service for API access.
            - name: K8S_API
              value: "https://kubernetes.default:443"
            # Since we're running in the host namespace and might not have KubeDNS
            # access, configure the container's /etc/hosts to resolve
            # kubernetes.default to the correct service clusterIP.
            - name: CONFIGURE_ETC_HOSTS
              value: "true"
EOF
    fi
}

init_config
init_templates
systemctl enable etcd2; systemctl start etcd2

chmod +x /opt/bin/host-rkt

init_flannel

systemctl stop update-engine; systemctl mask update-engine

systemctl daemon-reload

if [ $CONTAINER_RUNTIME = "rkt" ]; then
        systemctl enable load-rkt-stage1
        systemctl enable rkt-api
fi

systemctl enable flanneld; systemctl start flanneld
systemctl enable kubelet; systemctl start kubelet

echo "DONE"<|MERGE_RESOLUTION|>--- conflicted
+++ resolved
@@ -846,11 +846,8 @@
 }
 EOF
     fi
-<<<<<<< HEAD
+    
     local TEMPLATE=/etc/kubernetes/addons/calico.yaml
-=======
-    local TEMPLATE=/srv/kubernetes/manifests/calico.yaml
->>>>>>> 2813c979
     if [ "${USE_CALICO}" = "true" ]; then
     echo "TEMPLATE: $TEMPLATE"
     mkdir -p $(dirname $TEMPLATE)
