--- conflicted
+++ resolved
@@ -68,16 +68,13 @@
 		return nil, err
 	}
 
-<<<<<<< HEAD
 	if cfg.Duration == time.Hour*0 {
 		cfg.Duration = Duration90d
 	}
-=======
 	if cfg.Duration <= 0 {
 		return nil, errors.New("Cert duration must not be negative or zero.")
 	}
 
->>>>>>> c25ac216
 	certTmpl := x509.Certificate{
 		Subject: pkix.Name{
 			CommonName:   cfg.CommonName,
