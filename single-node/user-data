--- conflicted
+++ resolved
@@ -36,14 +36,13 @@
 # Determines the container runtime for kubernetes to use. Accepts 'docker' or 'rkt'.
 export CONTAINER_RUNTIME=docker
 
-<<<<<<< HEAD
 # Exposes docker on all interfaces, i.e. for development.
 export EXPOSE_DOCKER=false
 
 # Installs kubectl on host.
 export INSTALL_KUBECTL_ON_HOST=false
 export KUBECTL_HOST_VERSION=v1.4.6
-=======
+
 # We need to overwrite this for a hosted Calico install
 if [ "${USE_CALICO}" = "true" ]; then
     export CALICO_OPTS="--volume cni-bin,kind=host,source=/opt/cni/bin \
@@ -52,7 +51,6 @@
     export CALICO_OPTS=""
 fi
 
->>>>>>> 2adf0fa5
 # -------------
 
 function init_config {
